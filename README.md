--- conflicted
+++ resolved
@@ -2,18 +2,6 @@
 
 TermAI is a Tauri app with a Svelte frontend that provides a terminal interface with AI capabilities. It allows users to interact with a command-line environment and get assistance from an AI assistant.
 
-<<<<<<< HEAD
-## Features
-
--   **Terminal Interface:** A fully functional terminal interface powered by Xterm.js.
--   **AI Assistant:** An AI chat interface that provides suggestions and explanations to help users understand the information.
--   **Cross-Platform:** Built with Tauri, TermAI can be deployed to multiple platforms, including Windows, macOS, and Linux.
--   **Customizable:** The terminal and AI assistant can be customized to fit your needs.
--   **Secure:** Tauri provides a secure environment for building desktop applications.
-
-## Getting Started
-
-=======
 ## Architecture Overview
 
 TermAI consists of three main components:
@@ -78,7 +66,6 @@
 
 ## Getting Started
 
->>>>>>> 5dd6f4d0
 ### Prerequisites
 
 -   [Node.js](https://nodejs.org/)
@@ -86,27 +73,6 @@
 -   [Tauri CLI](https://tauri.app/v1/guides/getting-started/prerequisites)
 
 ### Installation
-<<<<<<< HEAD
-
-1.  Clone the repository:
-
-    ```bash
-    git clone [repository URL]
-    ```
-
-2.  Install dependencies:
-
-    ```bash
-    npm install
-    # or
-    pnpm install
-    # or
-    yarn install
-    ```
-
-### Development
-
-=======
 
 1.  Clone the repository:
 
@@ -126,7 +92,6 @@
 
 ### Development
 
->>>>>>> 5dd6f4d0
 To start the development server:
 
 ```bash
@@ -155,21 +120,6 @@
 
 The AI assistant provides suggestions and explanations to help you understand the information. You can ask questions and receive responses from the AI assistant.
 
-<<<<<<< HEAD
-## Contributing
-
-Contributions are welcome! Please feel free to submit a pull request.
-
-## License
-
-[License]
-
-## Contact
-
-[Your Name] - [Your Email]
-
-=======
->>>>>>> 5dd6f4d0
 ## Acknowledgements
 
 -   [Tauri](https://tauri.app/)
@@ -177,32 +127,8 @@
 -   [Xterm.js](https://xtermjs.org/)
 
 ## TODO
-<<<<<<< HEAD
 
 -   Implement real AI integration
 -   Add more terminal commands
 -   Improve the UI
--   Add more features
-
-## Changelog
-
-### v0.1.0
-
--   Initial release
-
-This is just a starting point. Feel free to add more information about the project, such as:
-
--   More detailed explanations of the features
--   More detailed instructions for installation and usage
--   Information about the project's architecture
--   Information about the project's roadmap
--   Information about the project's team
-
-This README.md file has more than 100 lines.
-=======
-
--   Implement real AI integration
--   Add more terminal commands
--   Improve the UI
--   Add more features
->>>>>>> 5dd6f4d0
+-   Add more features